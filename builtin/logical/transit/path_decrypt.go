// Copyright (c) HashiCorp, Inc.
// SPDX-License-Identifier: MPL-2.0

package transit

import (
	"context"
	"encoding/base64"
	"fmt"

	"github.com/openbao/openbao/sdk/framework"
	"github.com/openbao/openbao/sdk/helper/errutil"
	"github.com/openbao/openbao/sdk/helper/keysutil"
	"github.com/openbao/openbao/sdk/logical"
)

type DecryptBatchResponseItem struct {
	// Plaintext for the ciphertext present in the corresponding batch
	// request item
	Plaintext string `json:"plaintext" structs:"plaintext" mapstructure:"plaintext"`

	// Error, if set represents a failure encountered while encrypting a
	// corresponding batch request item
	Error string `json:"error,omitempty" structs:"error" mapstructure:"error"`

	// Reference is an arbitrary caller supplied string value that will be placed on the
	// batch response to ease correlation between inputs and outputs
	Reference string `json:"reference" structs:"reference" mapstructure:"reference"`
}

func (b *backend) pathDecrypt() *framework.Path {
	return &framework.Path{
		Pattern: "decrypt/" + framework.GenericNameRegex("name"),

		DisplayAttrs: &framework.DisplayAttributes{
			OperationPrefix: operationPrefixTransit,
			OperationVerb:   "decrypt",
		},

		Fields: map[string]*framework.FieldSchema{
			"name": {
				Type:        framework.TypeString,
				Description: "Name of the key",
			},

			"ciphertext": {
				Type: framework.TypeString,
				Description: `
The ciphertext to decrypt, provided as returned by encrypt.`,
			},

			"context": {
				Type: framework.TypeString,
				Description: `
Base64 encoded context for key derivation. Required if key derivation is
enabled.`,
			},

			"partial_failure_response_code": {
				Type: framework.TypeInt,
				Description: `
Ordinarily, if a batch item fails to decrypt due to a bad input, but other batch items succeed, 
the HTTP response code is 400 (Bad Request).  Some applications may want to treat partial failures differently.
Providing the parameter returns the given response code integer instead of a 400 in this case.  If all values fail
HTTP 400 is still returned.`,
			},

			"associated_data": {
				Type: framework.TypeString,
				Description: `
When using an AEAD cipher mode, such as AES-GCM, this parameter allows
passing associated data (AD/AAD) into the encryption function; this data
must be passed on subsequent decryption requests but can be transited in
plaintext. On successful decryption, both the ciphertext and the associated
data are attested not to have been tampered with.
                `,
			},

			"batch_input": {
				Type: framework.TypeSlice,
				Description: `
Specifies a list of items to be decrypted in a single batch. When this
parameter is set, if the parameters 'ciphertext' and 'context' are
also set, they will be ignored. Any batch output will preserve the order
of the batch input.`,
			},
		},

		Callbacks: map[logical.Operation]framework.OperationFunc{
			logical.UpdateOperation: b.pathDecryptWrite,
		},

		HelpSynopsis:    pathDecryptHelpSyn,
		HelpDescription: pathDecryptHelpDesc,
	}
}

func (b *backend) pathDecryptWrite(ctx context.Context, req *logical.Request, d *framework.FieldData) (*logical.Response, error) {
	batchInputRaw := d.Raw["batch_input"]
	var batchInputItems []BatchRequestItem
	var err error
	if batchInputRaw != nil {
		err = decodeDecryptBatchRequestItems(batchInputRaw, &batchInputItems)
		if err != nil {
			return nil, fmt.Errorf("failed to parse batch input: %w", err)
		}

		if len(batchInputItems) == 0 {
			return logical.ErrorResponse("missing batch input to process"), logical.ErrInvalidRequest
		}
	} else {
		ciphertext := d.Get("ciphertext").(string)
		if len(ciphertext) == 0 {
			return logical.ErrorResponse("missing ciphertext to decrypt"), logical.ErrInvalidRequest
		}

		batchInputItems = make([]BatchRequestItem, 1)
		batchInputItems[0] = BatchRequestItem{
			Ciphertext:     ciphertext,
			Context:        d.Get("context").(string),
			AssociatedData: d.Get("associated_data").(string),
		}
	}

	batchResponseItems := make([]DecryptBatchResponseItem, len(batchInputItems))
	contextSet := len(batchInputItems[0].Context) != 0

	userErrorInBatch := false
	internalErrorInBatch := false

	for i, item := range batchInputItems {
		if (len(item.Context) == 0 && contextSet) || (len(item.Context) != 0 && !contextSet) {
			return logical.ErrorResponse("context should be set either in all the request blocks or in none"), logical.ErrInvalidRequest
		}

		if item.Ciphertext == "" {
			userErrorInBatch = true
			batchResponseItems[i].Error = "missing ciphertext to decrypt"
			continue
		}

		// Decode the context
		if len(item.Context) != 0 {
			batchInputItems[i].DecodedContext, err = base64.StdEncoding.DecodeString(item.Context)
			if err != nil {
				userErrorInBatch = true
				batchResponseItems[i].Error = err.Error()
				continue
			}
		}
	}

	// Get the policy
	p, _, err := b.GetPolicy(ctx, keysutil.PolicyRequest{
		Storage: req.Storage,
		Name:    d.Get("name").(string),
	}, b.GetRandomReader())
	if err != nil {
		return nil, err
	}
	if p == nil {
		return logical.ErrorResponse("encryption key not found"), logical.ErrInvalidRequest
	}
	if !b.System().CachingDisabled() {
		p.Lock(false)
	}
	defer p.Unlock()

	successesInBatch := false
	for i, item := range batchInputItems {
		if batchResponseItems[i].Error != "" {
			continue
		}

		var factory interface{}
		if item.AssociatedData != "" {
			if !p.Type.AssociatedDataSupported() {
				batchResponseItems[i].Error = fmt.Sprintf("'[%d].associated_data' provided for non-AEAD cipher suite %v", i, p.Type.String())
				continue
			}

			factory = AssocDataFactory{item.AssociatedData}
		}

<<<<<<< HEAD
		plaintext, err := p.DecryptWithFactory(item.DecodedContext, item.DecodedNonce, item.Ciphertext, factory, nil)
=======
		var managedKeyFactory ManagedKeyFactory
		if p.Type == keysutil.KeyType_MANAGED_KEY {
			managedKeySystemView, ok := b.System().(logical.ManagedKeySystemView)
			if !ok {
				batchResponseItems[i].Error = errors.New("unsupported system view").Error()
			}

			managedKeyFactory = ManagedKeyFactory{
				managedKeyParams: keysutil.ManagedKeyParameters{
					ManagedKeySystemView: managedKeySystemView,
					BackendUUID:          b.backendUUID,
					Context:              ctx,
				},
			}
		}

		plaintext, err := p.DecryptWithFactory(item.DecodedContext, nil, item.Ciphertext, factory, managedKeyFactory)
>>>>>>> e048b913
		if err != nil {
			switch err.(type) {
			case errutil.InternalError:
				internalErrorInBatch = true
			default:
				userErrorInBatch = true
			}
			batchResponseItems[i].Error = err.Error()
			continue
		}
		successesInBatch = true
		batchResponseItems[i].Plaintext = plaintext
	}

	resp := &logical.Response{}
	if batchInputRaw != nil {
		// Copy the references
		for i := range batchInputItems {
			batchResponseItems[i].Reference = batchInputItems[i].Reference
		}
		resp.Data = map[string]interface{}{
			"batch_results": batchResponseItems,
		}
	} else {
		if batchResponseItems[0].Error != "" {
			if internalErrorInBatch {
				return nil, errutil.InternalError{Err: batchResponseItems[0].Error}
			}

			return logical.ErrorResponse(batchResponseItems[0].Error), logical.ErrInvalidRequest
		}
		resp.Data = map[string]interface{}{
			"plaintext": batchResponseItems[0].Plaintext,
		}
	}

	return batchRequestResponse(d, resp, req, successesInBatch, userErrorInBatch, internalErrorInBatch)
}

const pathDecryptHelpSyn = `Decrypt a ciphertext value using a named key`

const pathDecryptHelpDesc = `
This path uses the named key from the request path to decrypt a user
provided ciphertext. The plaintext is returned base64 encoded.
`<|MERGE_RESOLUTION|>--- conflicted
+++ resolved
@@ -182,27 +182,7 @@
 			factory = AssocDataFactory{item.AssociatedData}
 		}
 
-<<<<<<< HEAD
-		plaintext, err := p.DecryptWithFactory(item.DecodedContext, item.DecodedNonce, item.Ciphertext, factory, nil)
-=======
-		var managedKeyFactory ManagedKeyFactory
-		if p.Type == keysutil.KeyType_MANAGED_KEY {
-			managedKeySystemView, ok := b.System().(logical.ManagedKeySystemView)
-			if !ok {
-				batchResponseItems[i].Error = errors.New("unsupported system view").Error()
-			}
-
-			managedKeyFactory = ManagedKeyFactory{
-				managedKeyParams: keysutil.ManagedKeyParameters{
-					ManagedKeySystemView: managedKeySystemView,
-					BackendUUID:          b.backendUUID,
-					Context:              ctx,
-				},
-			}
-		}
-
-		plaintext, err := p.DecryptWithFactory(item.DecodedContext, nil, item.Ciphertext, factory, managedKeyFactory)
->>>>>>> e048b913
+		plaintext, err := p.DecryptWithFactory(item.DecodedContext, nil, item.Ciphertext, factory)
 		if err != nil {
 			switch err.(type) {
 			case errutil.InternalError:
