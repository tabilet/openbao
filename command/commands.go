// Copyright (c) HashiCorp, Inc.
// SPDX-License-Identifier: MPL-2.0

package command

import (
	"os"
	"os/signal"
	"syscall"

	"github.com/mitchellh/cli"
	"github.com/openbao/openbao/audit"
	"github.com/openbao/openbao/builtin/plugin"
	"github.com/openbao/openbao/sdk/logical"
	"github.com/openbao/openbao/sdk/physical"
	"github.com/openbao/openbao/version"

	/*
		The builtinplugins package is initialized here because it, in turn,
		initializes the database plugins.
		They register multiple database drivers for the "database/sql" package.
	*/
	_ "github.com/openbao/openbao/helper/builtinplugins"

	auditFile "github.com/openbao/openbao/builtin/audit/file"
	auditSocket "github.com/openbao/openbao/builtin/audit/socket"
	auditSyslog "github.com/openbao/openbao/builtin/audit/syslog"

	credCert "github.com/openbao/openbao/builtin/credential/cert"
	credOIDC "github.com/openbao/openbao/builtin/credential/jwt"
	credKerb "github.com/openbao/openbao/builtin/credential/kerberos"
	credLdap "github.com/openbao/openbao/builtin/credential/ldap"
	credToken "github.com/openbao/openbao/builtin/credential/token"
	credUserpass "github.com/openbao/openbao/builtin/credential/userpass"

	logicalDb "github.com/openbao/openbao/builtin/logical/database"
	logicalKv "github.com/openbao/openbao/builtin/logical/kv"

	physRaft "github.com/openbao/openbao/physical/raft"
	physFile "github.com/openbao/openbao/sdk/physical/file"
	physInmem "github.com/openbao/openbao/sdk/physical/inmem"

	sr "github.com/openbao/openbao/serviceregistration"
	csr "github.com/openbao/openbao/serviceregistration/consul"
	ksr "github.com/openbao/openbao/serviceregistration/kubernetes"
)

const (
	// EnvVaultCLINoColor is an env var that toggles colored UI output.
	EnvVaultCLINoColor = `BAO_CLI_NO_COLOR`
	// EnvVaultFormat is the output format
<<<<<<< HEAD
	EnvVaultFormat = `VAULT_FORMAT`
=======
	EnvVaultFormat = `BAO_FORMAT`
	// EnvVaultLicense is an env var used in Vault Enterprise to provide a license blob
	EnvVaultLicense = "BAO_LICENSE"
	// EnvVaultLicensePath is an env var used in Vault Enterprise to provide a
	// path to a license file on disk
	EnvVaultLicensePath = "BAO_LICENSE_PATH"
>>>>>>> e048b913
	// EnvVaultDetailed is to output detailed information (e.g., ListResponseWithInfo).
	EnvVaultDetailed = `BAO_DETAILED`
	// EnvVaultLogFormat is used to specify the log format. Supported values are "standard" and "json"
	EnvVaultLogFormat = "BAO_LOG_FORMAT"
	// EnvVaultLogLevel is used to specify the log level applied to logging
	// Supported log levels: Trace, Debug, Error, Warn, Info
	EnvVaultLogLevel = "BAO_LOG_LEVEL"
	// EnvVaultExperiments defines the experiments to enable for a server as a
	// comma separated list. See experiments.ValidExperiments() for the list of
	// valid experiments. Not mutable or persisted in storage, only read and
	// logged at startup _per node_. This was initially introduced for the events
	// system being developed over multiple release cycles.
	EnvVaultExperiments = "BAO_EXPERIMENTS"

	// flagNameAddress is the flag used in the base command to read in the
	// address of the Vault server.
	flagNameAddress = "address"
	// flagnameCACert is the flag used in the base command to read in the CA
	// cert.
	flagNameCACert = "ca-cert"
	// flagnameCAPath is the flag used in the base command to read in the CA
	// cert path.
	flagNameCAPath = "ca-path"
	// flagNameClientCert is the flag used in the base command to read in the
	// client key
	flagNameClientKey = "client-key"
	// flagNameClientCert is the flag used in the base command to read in the
	// client cert
	flagNameClientCert = "client-cert"
	// flagNameTLSSkipVerify is the flag used in the base command to read in
	// the option to ignore TLS certificate verification.
	flagNameTLSSkipVerify = "tls-skip-verify"
	// flagTLSServerName is the flag used in the base command to read in
	// the TLS server name.
	flagTLSServerName = "tls-server-name"
	// flagNameAuditNonHMACRequestKeys is the flag name used for auth/secrets enable
	flagNameAuditNonHMACRequestKeys = "audit-non-hmac-request-keys"
	// flagNameAuditNonHMACResponseKeys is the flag name used for auth/secrets enable
	flagNameAuditNonHMACResponseKeys = "audit-non-hmac-response-keys"
	// flagNameDescription is the flag name used for tuning the secret and auth mount description parameter
	flagNameDescription = "description"
	// flagListingVisibility is the flag to toggle whether to show the mount in the UI-specific listing endpoint
	flagNameListingVisibility = "listing-visibility"
	// flagNamePassthroughRequestHeaders is the flag name used to set passthrough request headers to the backend
	flagNamePassthroughRequestHeaders = "passthrough-request-headers"
	// flagNameAllowedResponseHeaders is used to set allowed response headers from a plugin
	flagNameAllowedResponseHeaders = "allowed-response-headers"
	// flagNameTokenType is the flag name used to force a specific token type
	flagNameTokenType = "token-type"
	// flagNameAllowedManagedKeys is the flag name used for auth/secrets enable
	flagNameAllowedManagedKeys = "allowed-managed-keys"
	// flagNamePluginVersion selects what version of a plugin should be used.
	flagNamePluginVersion = "plugin-version"
	// flagNameUserLockoutThreshold is the flag name used for tuning the auth mount lockout threshold parameter
	flagNameUserLockoutThreshold = "user-lockout-threshold"
	// flagNameUserLockoutDuration is the flag name used for tuning the auth mount lockout duration parameter
	flagNameUserLockoutDuration = "user-lockout-duration"
	// flagNameUserLockoutCounterResetDuration is the flag name used for tuning the auth mount lockout counter reset parameter
	flagNameUserLockoutCounterResetDuration = "user-lockout-counter-reset-duration"
	// flagNameUserLockoutDisable is the flag name used for tuning the auth mount disable lockout parameter
	flagNameUserLockoutDisable = "user-lockout-disable"
	// flagNameDisableRedirects is used to prevent the client from honoring a single redirect as a response to a request
	flagNameDisableRedirects = "disable-redirects"
	// flagNameCombineLogs is used to specify whether log output should be combined and sent to stdout
	flagNameCombineLogs = "combine-logs"
	// flagDisableGatedLogs is used to disable gated logs and immediately show the vault logs as they become available
	flagDisableGatedLogs = "disable-gated-logs"
	// flagNameLogFile is used to specify the path to the log file that Vault should use for logging
	flagNameLogFile = "log-file"
	// flagNameLogRotateBytes is the flag used to specify the number of bytes a log file should be before it is rotated.
	flagNameLogRotateBytes = "log-rotate-bytes"
	// flagNameLogRotateDuration is the flag used to specify the duration after which a log file should be rotated.
	flagNameLogRotateDuration = "log-rotate-duration"
	// flagNameLogRotateMaxFiles is the flag used to specify the maximum number of older/archived log files to keep.
	flagNameLogRotateMaxFiles = "log-rotate-max-files"
	// flagNameLogFormat is the flag used to specify the log format. Supported values are "standard" and "json"
	flagNameLogFormat = "log-format"
	// flagNameLogLevel is used to specify the log level applied to logging
	// Supported log levels: Trace, Debug, Error, Warn, Info
	flagNameLogLevel = "log-level"
)

var (
	auditBackends = map[string]audit.Factory{
		"file":   auditFile.Factory,
		"socket": auditSocket.Factory,
		"syslog": auditSyslog.Factory,
	}

	credentialBackends = map[string]logical.Factory{
		"plugin": plugin.Factory,
	}

	logicalBackends = map[string]logical.Factory{
		"plugin":   plugin.Factory,
		"database": logicalDb.Factory,
		// This is also available in the plugin catalog, but is here due to the need to
		// automatically mount it.
		"kv": logicalKv.Factory,
	}

	physicalBackends = map[string]physical.Factory{
		"file_transactional":     physFile.NewTransactionalFileBackend,
		"file":                   physFile.NewFileBackend,
		"inmem_ha":               physInmem.NewInmemHA,
		"inmem_transactional_ha": physInmem.NewTransactionalInmemHA,
		"inmem_transactional":    physInmem.NewTransactionalInmem,
		"inmem":                  physInmem.NewInmem,
		"raft":                   physRaft.NewRaftBackend,
	}

	serviceRegistrations = map[string]sr.Factory{
		"consul":     csr.NewServiceRegistration,
		"kubernetes": ksr.NewServiceRegistration,
	}

	initCommandsEnt = func(ui, serverCmdUi cli.Ui, runOpts *RunOptions, commands map[string]cli.CommandFactory) {}
)

func initCommands(ui, serverCmdUi cli.Ui, runOpts *RunOptions) map[string]cli.CommandFactory {
	loginHandlers := map[string]LoginHandler{
		"cert":     &credCert.CLIHandler{},
		"kerberos": &credKerb.CLIHandler{},
		"ldap":     &credLdap.CLIHandler{},
		"oidc":     &credOIDC.CLIHandler{},
		"radius": &credUserpass.CLIHandler{
			DefaultMount: "radius",
		},
		"token": &credToken.CLIHandler{},
		"userpass": &credUserpass.CLIHandler{
			DefaultMount: "userpass",
		},
	}

	getBaseCommand := func() *BaseCommand {
		return &BaseCommand{
			UI:          ui,
			tokenHelper: runOpts.TokenHelper,
			flagAddress: runOpts.Address,
			client:      runOpts.Client,
		}
	}

	commands := map[string]cli.CommandFactory{
		"agent": func() (cli.Command, error) {
			return &AgentCommand{
				BaseCommand: &BaseCommand{
					UI: serverCmdUi,
				},
				ShutdownCh: MakeShutdownCh(),
				SighupCh:   MakeSighupCh(),
			}, nil
		},
		"agent generate-config": func() (cli.Command, error) {
			return &AgentGenerateConfigCommand{
				BaseCommand: getBaseCommand(),
			}, nil
		},
		"audit": func() (cli.Command, error) {
			return &AuditCommand{
				BaseCommand: getBaseCommand(),
			}, nil
		},
		"audit disable": func() (cli.Command, error) {
			return &AuditDisableCommand{
				BaseCommand: getBaseCommand(),
			}, nil
		},
		"audit enable": func() (cli.Command, error) {
			return &AuditEnableCommand{
				BaseCommand: getBaseCommand(),
			}, nil
		},
		"audit list": func() (cli.Command, error) {
			return &AuditListCommand{
				BaseCommand: getBaseCommand(),
			}, nil
		},
		"auth tune": func() (cli.Command, error) {
			return &AuthTuneCommand{
				BaseCommand: getBaseCommand(),
			}, nil
		},
		"auth": func() (cli.Command, error) {
			return &AuthCommand{
				BaseCommand: getBaseCommand(),
			}, nil
		},
		"auth disable": func() (cli.Command, error) {
			return &AuthDisableCommand{
				BaseCommand: getBaseCommand(),
			}, nil
		},
		"auth enable": func() (cli.Command, error) {
			return &AuthEnableCommand{
				BaseCommand: getBaseCommand(),
			}, nil
		},
		"auth help": func() (cli.Command, error) {
			return &AuthHelpCommand{
				BaseCommand: getBaseCommand(),
				Handlers:    loginHandlers,
			}, nil
		},
		"auth list": func() (cli.Command, error) {
			return &AuthListCommand{
				BaseCommand: getBaseCommand(),
			}, nil
		},
		"auth move": func() (cli.Command, error) {
			return &AuthMoveCommand{
				BaseCommand: getBaseCommand(),
			}, nil
		},
		"debug": func() (cli.Command, error) {
			return &DebugCommand{
				BaseCommand: getBaseCommand(),
				ShutdownCh:  MakeShutdownCh(),
			}, nil
		},
		"delete": func() (cli.Command, error) {
			return &DeleteCommand{
				BaseCommand: getBaseCommand(),
			}, nil
		},
		"events subscribe": func() (cli.Command, error) {
			return &EventsSubscribeCommands{
				BaseCommand: getBaseCommand(),
			}, nil
		},
		"lease": func() (cli.Command, error) {
			return &LeaseCommand{
				BaseCommand: getBaseCommand(),
			}, nil
		},
		"lease renew": func() (cli.Command, error) {
			return &LeaseRenewCommand{
				BaseCommand: getBaseCommand(),
			}, nil
		},
		"lease lookup": func() (cli.Command, error) {
			return &LeaseLookupCommand{
				BaseCommand: getBaseCommand(),
			}, nil
		},
		"lease revoke": func() (cli.Command, error) {
			return &LeaseRevokeCommand{
				BaseCommand: getBaseCommand(),
			}, nil
		},
		"list": func() (cli.Command, error) {
			return &ListCommand{
				BaseCommand: getBaseCommand(),
			}, nil
		},
		"login": func() (cli.Command, error) {
			return &LoginCommand{
				BaseCommand: getBaseCommand(),
				Handlers:    loginHandlers,
			}, nil
		},
		"namespace": func() (cli.Command, error) {
			return &NamespaceCommand{
				BaseCommand: getBaseCommand(),
			}, nil
		},
		"namespace list": func() (cli.Command, error) {
			return &NamespaceListCommand{
				BaseCommand: getBaseCommand(),
			}, nil
		},
		"namespace lookup": func() (cli.Command, error) {
			return &NamespaceLookupCommand{
				BaseCommand: getBaseCommand(),
			}, nil
		},
		"namespace create": func() (cli.Command, error) {
			return &NamespaceCreateCommand{
				BaseCommand: getBaseCommand(),
			}, nil
		},
		"namespace patch": func() (cli.Command, error) {
			return &NamespacePatchCommand{
				BaseCommand: getBaseCommand(),
			}, nil
		},
		"namespace delete": func() (cli.Command, error) {
			return &NamespaceDeleteCommand{
				BaseCommand: getBaseCommand(),
			}, nil
		},
		"namespace lock": func() (cli.Command, error) {
			return &NamespaceAPILockCommand{
				BaseCommand: getBaseCommand(),
			}, nil
		},
		"namespace unlock": func() (cli.Command, error) {
			return &NamespaceAPIUnlockCommand{
				BaseCommand: getBaseCommand(),
			}, nil
		},
		"operator": func() (cli.Command, error) {
			return &OperatorCommand{
				BaseCommand: getBaseCommand(),
			}, nil
		},
		"operator diagnose": func() (cli.Command, error) {
			return &OperatorDiagnoseCommand{
				BaseCommand: getBaseCommand(),
			}, nil
		},
		"operator generate-root": func() (cli.Command, error) {
			return &OperatorGenerateRootCommand{
				BaseCommand: getBaseCommand(),
			}, nil
		},
		"operator init": func() (cli.Command, error) {
			return &OperatorInitCommand{
				BaseCommand: getBaseCommand(),
			}, nil
		},
		"operator key-status": func() (cli.Command, error) {
			return &OperatorKeyStatusCommand{
				BaseCommand: getBaseCommand(),
			}, nil
		},
		"operator migrate": func() (cli.Command, error) {
			return &OperatorMigrateCommand{
				BaseCommand:      getBaseCommand(),
				PhysicalBackends: physicalBackends,
				ShutdownCh:       MakeShutdownCh(),
			}, nil
		},
		"operator raft": func() (cli.Command, error) {
			return &OperatorRaftCommand{
				BaseCommand: getBaseCommand(),
			}, nil
		},
		"operator raft autopilot get-config": func() (cli.Command, error) {
			return &OperatorRaftAutopilotGetConfigCommand{
				BaseCommand: getBaseCommand(),
			}, nil
		},
		"operator raft autopilot set-config": func() (cli.Command, error) {
			return &OperatorRaftAutopilotSetConfigCommand{
				BaseCommand: getBaseCommand(),
			}, nil
		},
		"operator raft autopilot state": func() (cli.Command, error) {
			return &OperatorRaftAutopilotStateCommand{
				BaseCommand: getBaseCommand(),
			}, nil
		},
		"operator raft list-peers": func() (cli.Command, error) {
			return &OperatorRaftListPeersCommand{
				BaseCommand: getBaseCommand(),
			}, nil
		},
		"operator raft join": func() (cli.Command, error) {
			return &OperatorRaftJoinCommand{
				BaseCommand: getBaseCommand(),
			}, nil
		},
		"operator raft remove-peer": func() (cli.Command, error) {
			return &OperatorRaftRemovePeerCommand{
				BaseCommand: getBaseCommand(),
			}, nil
		},
		"operator raft snapshot": func() (cli.Command, error) {
			return &OperatorRaftSnapshotCommand{
				BaseCommand: getBaseCommand(),
			}, nil
		},
		"operator raft snapshot inspect": func() (cli.Command, error) {
			return &OperatorRaftSnapshotInspectCommand{
				BaseCommand: getBaseCommand(),
			}, nil
		},
		"operator raft snapshot restore": func() (cli.Command, error) {
			return &OperatorRaftSnapshotRestoreCommand{
				BaseCommand: getBaseCommand(),
			}, nil
		},
		"operator raft snapshot save": func() (cli.Command, error) {
			return &OperatorRaftSnapshotSaveCommand{
				BaseCommand: getBaseCommand(),
			}, nil
		},
		"operator rekey": func() (cli.Command, error) {
			return &OperatorRekeyCommand{
				BaseCommand: getBaseCommand(),
			}, nil
		},
		"operator rotate": func() (cli.Command, error) {
			return &OperatorRotateCommand{
				BaseCommand: getBaseCommand(),
			}, nil
		},
		"operator seal": func() (cli.Command, error) {
			return &OperatorSealCommand{
				BaseCommand: getBaseCommand(),
			}, nil
		},
		"operator step-down": func() (cli.Command, error) {
			return &OperatorStepDownCommand{
				BaseCommand: getBaseCommand(),
			}, nil
		},
		"operator usage": func() (cli.Command, error) {
			return &OperatorUsageCommand{
				BaseCommand: getBaseCommand(),
			}, nil
		},
		"operator unseal": func() (cli.Command, error) {
			return &OperatorUnsealCommand{
				BaseCommand: getBaseCommand(),
			}, nil
		},
		"operator members": func() (cli.Command, error) {
			return &OperatorMembersCommand{
				BaseCommand: getBaseCommand(),
			}, nil
		},
		"patch": func() (cli.Command, error) {
			return &PatchCommand{
				BaseCommand: getBaseCommand(),
			}, nil
		},
		"path-help": func() (cli.Command, error) {
			return &PathHelpCommand{
				BaseCommand: getBaseCommand(),
			}, nil
		},
		"pki": func() (cli.Command, error) {
			return &PKICommand{
				BaseCommand: getBaseCommand(),
			}, nil
		},
		"pki health-check": func() (cli.Command, error) {
			return &PKIHealthCheckCommand{
				BaseCommand: getBaseCommand(),
			}, nil
		},
		"pki issue": func() (cli.Command, error) {
			return &PKIIssueCACommand{
				BaseCommand: getBaseCommand(),
			}, nil
		},
		"pki list-intermediates": func() (cli.Command, error) {
			return &PKIListIntermediateCommand{
				BaseCommand: getBaseCommand(),
			}, nil
		},
		"pki reissue": func() (cli.Command, error) {
			return &PKIReIssueCACommand{
				BaseCommand: getBaseCommand(),
			}, nil
		},
		"pki verify-sign": func() (cli.Command, error) {
			return &PKIVerifySignCommand{
				BaseCommand: getBaseCommand(),
			}, nil
		},
		"plugin": func() (cli.Command, error) {
			return &PluginCommand{
				BaseCommand: getBaseCommand(),
			}, nil
		},
		"plugin deregister": func() (cli.Command, error) {
			return &PluginDeregisterCommand{
				BaseCommand: getBaseCommand(),
			}, nil
		},
		"plugin info": func() (cli.Command, error) {
			return &PluginInfoCommand{
				BaseCommand: getBaseCommand(),
			}, nil
		},
		"plugin list": func() (cli.Command, error) {
			return &PluginListCommand{
				BaseCommand: getBaseCommand(),
			}, nil
		},
		"plugin register": func() (cli.Command, error) {
			return &PluginRegisterCommand{
				BaseCommand: getBaseCommand(),
			}, nil
		},
		"plugin reload": func() (cli.Command, error) {
			return &PluginReloadCommand{
				BaseCommand: getBaseCommand(),
			}, nil
		},
		"plugin reload-status": func() (cli.Command, error) {
			return &PluginReloadStatusCommand{
				BaseCommand: getBaseCommand(),
			}, nil
		},
		"proxy": func() (cli.Command, error) {
			return &ProxyCommand{
				BaseCommand: &BaseCommand{
					UI: serverCmdUi,
				},
				ShutdownCh: MakeShutdownCh(),
				SighupCh:   MakeSighupCh(),
			}, nil
		},
		"policy": func() (cli.Command, error) {
			return &PolicyCommand{
				BaseCommand: getBaseCommand(),
			}, nil
		},
		"policy delete": func() (cli.Command, error) {
			return &PolicyDeleteCommand{
				BaseCommand: getBaseCommand(),
			}, nil
		},
		"policy fmt": func() (cli.Command, error) {
			return &PolicyFmtCommand{
				BaseCommand: getBaseCommand(),
			}, nil
		},
		"policy list": func() (cli.Command, error) {
			return &PolicyListCommand{
				BaseCommand: getBaseCommand(),
			}, nil
		},
		"policy read": func() (cli.Command, error) {
			return &PolicyReadCommand{
				BaseCommand: getBaseCommand(),
			}, nil
		},
		"policy write": func() (cli.Command, error) {
			return &PolicyWriteCommand{
				BaseCommand: getBaseCommand(),
			}, nil
		},
		"print": func() (cli.Command, error) {
			return &PrintCommand{
				BaseCommand: getBaseCommand(),
			}, nil
		},
		"print token": func() (cli.Command, error) {
			return &PrintTokenCommand{
				BaseCommand: getBaseCommand(),
			}, nil
		},
		"read": func() (cli.Command, error) {
			return &ReadCommand{
				BaseCommand: getBaseCommand(),
			}, nil
		},
		"secrets": func() (cli.Command, error) {
			return &SecretsCommand{
				BaseCommand: getBaseCommand(),
			}, nil
		},
		"secrets disable": func() (cli.Command, error) {
			return &SecretsDisableCommand{
				BaseCommand: getBaseCommand(),
			}, nil
		},
		"secrets enable": func() (cli.Command, error) {
			return &SecretsEnableCommand{
				BaseCommand: getBaseCommand(),
			}, nil
		},
		"secrets list": func() (cli.Command, error) {
			return &SecretsListCommand{
				BaseCommand: getBaseCommand(),
			}, nil
		},
		"secrets move": func() (cli.Command, error) {
			return &SecretsMoveCommand{
				BaseCommand: getBaseCommand(),
			}, nil
		},
		"secrets tune": func() (cli.Command, error) {
			return &SecretsTuneCommand{
				BaseCommand: getBaseCommand(),
			}, nil
		},
		"server": func() (cli.Command, error) {
			return &ServerCommand{
				BaseCommand: &BaseCommand{
					UI:          serverCmdUi,
					tokenHelper: runOpts.TokenHelper,
					flagAddress: runOpts.Address,
				},
				AuditBackends:      auditBackends,
				CredentialBackends: credentialBackends,
				LogicalBackends:    logicalBackends,
				PhysicalBackends:   physicalBackends,

				ServiceRegistrations: serviceRegistrations,

				ShutdownCh: MakeShutdownCh(),
				SighupCh:   MakeSighupCh(),
				SigUSR2Ch:  MakeSigUSR2Ch(),
			}, nil
		},
		"ssh": func() (cli.Command, error) {
			return &SSHCommand{
				BaseCommand: getBaseCommand(),
			}, nil
		},
		"status": func() (cli.Command, error) {
			return &StatusCommand{
				BaseCommand: getBaseCommand(),
			}, nil
		},
		"transform": func() (cli.Command, error) {
			return &TransformCommand{
				BaseCommand: getBaseCommand(),
			}, nil
		},
		"transform import": func() (cli.Command, error) {
			return &TransformImportCommand{
				BaseCommand: getBaseCommand(),
			}, nil
		},
		"transform import-version": func() (cli.Command, error) {
			return &TransformImportVersionCommand{
				BaseCommand: getBaseCommand(),
			}, nil
		},
		"transit": func() (cli.Command, error) {
			return &TransitCommand{
				BaseCommand: getBaseCommand(),
			}, nil
		},
		"transit import": func() (cli.Command, error) {
			return &TransitImportCommand{
				BaseCommand: getBaseCommand(),
			}, nil
		},
		"transit import-version": func() (cli.Command, error) {
			return &TransitImportVersionCommand{
				BaseCommand: getBaseCommand(),
			}, nil
		},
		"token": func() (cli.Command, error) {
			return &TokenCommand{
				BaseCommand: getBaseCommand(),
			}, nil
		},
		"token create": func() (cli.Command, error) {
			return &TokenCreateCommand{
				BaseCommand: getBaseCommand(),
			}, nil
		},
		"token capabilities": func() (cli.Command, error) {
			return &TokenCapabilitiesCommand{
				BaseCommand: getBaseCommand(),
			}, nil
		},
		"token lookup": func() (cli.Command, error) {
			return &TokenLookupCommand{
				BaseCommand: getBaseCommand(),
			}, nil
		},
		"token renew": func() (cli.Command, error) {
			return &TokenRenewCommand{
				BaseCommand: getBaseCommand(),
			}, nil
		},
		"token revoke": func() (cli.Command, error) {
			return &TokenRevokeCommand{
				BaseCommand: getBaseCommand(),
			}, nil
		},
		"unwrap": func() (cli.Command, error) {
			return &UnwrapCommand{
				BaseCommand: getBaseCommand(),
			}, nil
		},
		"version": func() (cli.Command, error) {
			return &VersionCommand{
				VersionInfo: version.GetVersion(),
				BaseCommand: getBaseCommand(),
			}, nil
		},
		"version-history": func() (cli.Command, error) {
			return &VersionHistoryCommand{
				BaseCommand: getBaseCommand(),
			}, nil
		},
		"write": func() (cli.Command, error) {
			return &WriteCommand{
				BaseCommand: getBaseCommand(),
			}, nil
		},
		"kv": func() (cli.Command, error) {
			return &KVCommand{
				BaseCommand: getBaseCommand(),
			}, nil
		},
		"kv put": func() (cli.Command, error) {
			return &KVPutCommand{
				BaseCommand: getBaseCommand(),
			}, nil
		},
		"kv patch": func() (cli.Command, error) {
			return &KVPatchCommand{
				BaseCommand: getBaseCommand(),
			}, nil
		},
		"kv rollback": func() (cli.Command, error) {
			return &KVRollbackCommand{
				BaseCommand: getBaseCommand(),
			}, nil
		},
		"kv get": func() (cli.Command, error) {
			return &KVGetCommand{
				BaseCommand: getBaseCommand(),
			}, nil
		},
		"kv delete": func() (cli.Command, error) {
			return &KVDeleteCommand{
				BaseCommand: getBaseCommand(),
			}, nil
		},
		"kv list": func() (cli.Command, error) {
			return &KVListCommand{
				BaseCommand: getBaseCommand(),
			}, nil
		},
		"kv destroy": func() (cli.Command, error) {
			return &KVDestroyCommand{
				BaseCommand: getBaseCommand(),
			}, nil
		},
		"kv undelete": func() (cli.Command, error) {
			return &KVUndeleteCommand{
				BaseCommand: getBaseCommand(),
			}, nil
		},
		"kv enable-versioning": func() (cli.Command, error) {
			return &KVEnableVersioningCommand{
				BaseCommand: getBaseCommand(),
			}, nil
		},
		"kv metadata": func() (cli.Command, error) {
			return &KVMetadataCommand{
				BaseCommand: getBaseCommand(),
			}, nil
		},
		"kv metadata put": func() (cli.Command, error) {
			return &KVMetadataPutCommand{
				BaseCommand: getBaseCommand(),
			}, nil
		},
		"kv metadata patch": func() (cli.Command, error) {
			return &KVMetadataPatchCommand{
				BaseCommand: getBaseCommand(),
			}, nil
		},
		"kv metadata get": func() (cli.Command, error) {
			return &KVMetadataGetCommand{
				BaseCommand: getBaseCommand(),
			}, nil
		},
		"kv metadata delete": func() (cli.Command, error) {
			return &KVMetadataDeleteCommand{
				BaseCommand: getBaseCommand(),
			}, nil
		},
		"monitor": func() (cli.Command, error) {
			return &MonitorCommand{
				BaseCommand: getBaseCommand(),
				ShutdownCh:  MakeShutdownCh(),
			}, nil
		},
	}

	initCommandsEnt(ui, serverCmdUi, runOpts, commands)
	return commands
}

// MakeShutdownCh returns a channel that can be used for shutdown
// notifications for commands. This channel will send a message for every
// SIGINT or SIGTERM received.
func MakeShutdownCh() chan struct{} {
	resultCh := make(chan struct{})

	shutdownCh := make(chan os.Signal, 4)
	signal.Notify(shutdownCh, os.Interrupt, syscall.SIGTERM)
	go func() {
		<-shutdownCh
		close(resultCh)
	}()
	return resultCh
}

// MakeSighupCh returns a channel that can be used for SIGHUP
// reloading. This channel will send a message for every
// SIGHUP received.
func MakeSighupCh() chan struct{} {
	resultCh := make(chan struct{})

	signalCh := make(chan os.Signal, 4)
	signal.Notify(signalCh, syscall.SIGHUP)
	go func() {
		for {
			<-signalCh
			resultCh <- struct{}{}
		}
	}()
	return resultCh
}<|MERGE_RESOLUTION|>--- conflicted
+++ resolved
@@ -49,16 +49,7 @@
 	// EnvVaultCLINoColor is an env var that toggles colored UI output.
 	EnvVaultCLINoColor = `BAO_CLI_NO_COLOR`
 	// EnvVaultFormat is the output format
-<<<<<<< HEAD
-	EnvVaultFormat = `VAULT_FORMAT`
-=======
 	EnvVaultFormat = `BAO_FORMAT`
-	// EnvVaultLicense is an env var used in Vault Enterprise to provide a license blob
-	EnvVaultLicense = "BAO_LICENSE"
-	// EnvVaultLicensePath is an env var used in Vault Enterprise to provide a
-	// path to a license file on disk
-	EnvVaultLicensePath = "BAO_LICENSE_PATH"
->>>>>>> e048b913
 	// EnvVaultDetailed is to output detailed information (e.g., ListResponseWithInfo).
 	EnvVaultDetailed = `BAO_DETAILED`
 	// EnvVaultLogFormat is used to specify the log format. Supported values are "standard" and "json"
